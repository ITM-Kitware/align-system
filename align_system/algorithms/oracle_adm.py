import random
import pandas as pd
from typing import List, Optional

from swagger_client.models import (
    ActionTypeEnum, CharacterTagEnum, InjuryLocationEnum, SupplyTypeEnum
)

from align_system.utils import logging
from align_system.utils import alignment_utils
from align_system.algorithms.abstracts import ActionBasedADM
from align_system.utils import get_swagger_class_enum_values

log = logging.getLogger(__name__)


class OracleADM(ActionBasedADM):
    def __init__(self, misaligned: bool=False, probabilistic: bool=False):
        self.misaligned = misaligned
        self.probabilistic = probabilistic
        self.choice_history = {} # Used for cumulative KDE alignment

    def choose_action(self, scenario_state, available_actions, alignment_target,
                      distribution_matching='sample', kde_norm='rawscores', **kwargs):
        if available_actions is None or len(available_actions) == 0:
            return None

        if alignment_target is None:
            raise ValueError("Oracle ADM needs alignment target")

        target_kdmas = alignment_target.kdma_values

        # Get type of targets
        all_scalar_targets = True
        all_kde_targets = True
        for target_kdma in target_kdmas:
<<<<<<< HEAD
            if 'value' not in target_kdma:
                all_scalar_targets = False
            if 'kdes' not in target_kdma:
=======
            if 'value' not in target_kdma or target_kdma['value'] is None:
                all_scalar_targets = False
            if 'kdes' not in target_kdma or target_kdma['kdes'] is None:
>>>>>>> c01081d7
                all_kde_targets = False

        # get ground truth kdma values
        gt_kdma_values = {}
        actions_with_kdma_values = []
        for action in available_actions:
            if hasattr(action, 'kdma_association') and action.kdma_association is not None:
                gt_kdma_values[action.action_id] = action.kdma_association.copy()
                actions_with_kdma_values.append(action)

        if all_scalar_targets:
            if distribution_matching == 'average':
                alignment_function = alignment_utils.AvgDistScalarAlignment()
                selected_choice_id, probs = alignment_function(
                    gt_kdma_values, target_kdmas, misaligned=self.misaligned, probabilistic=self.probabilistic
                )
            elif distribution_matching == 'cumulative_average':
                alignment_function = alignment_utils.CumulativeAvgDistScalarAlignment()
                selected_choice_id, probs = alignment_function(
                    gt_kdma_values, target_kdmas, self.choice_history, misaligned=self.misaligned, kde_norm=kde_norm, probabilistic=self.probabilistic
                )
            else:
                raise RuntimeError(distribution_matching, "distribution matching function unrecognized for scalar targets.")

        elif all_kde_targets:
            if distribution_matching == 'cumulative_kde':
                alignment_function = alignment_utils.CumulativeJsDivergenceKdeAlignment()
                selected_choice_id, probs = alignment_function(
                    gt_kdma_values, target_kdmas, self.choice_history, misaligned=self.misaligned, kde_norm=kde_norm, probabilistic=self.probabilistic
                )
            else:
                if distribution_matching == 'sample':
                    alignment_function = alignment_utils.MinDistToRandomSampleKdeAlignment()
                elif distribution_matching == 'max_likelihood':
                    alignment_function = alignment_utils.MaxLikelihoodKdeAlignment()
                elif distribution_matching == 'js_divergence':
                    alignment_function = alignment_utils.JsDivergenceKdeAlignment()
                else:
                    raise RuntimeError(distribution_matching, "distribution matching function unrecognized for KDE targets.")
                selected_choice_id, probs = alignment_function(
                    gt_kdma_values, target_kdmas, misaligned=self.misaligned, kde_norm=kde_norm, probabilistic=self.probabilistic
                )
        else:
            # TODO: Currently we assume all targets either have scalar values or KDES,
            #       Down the line, we should extend to handling multiple targets of mixed types
            raise ValueError("ADM does not currently support a mix of scalar and KDE targets.")

        # Update choice history
        for target_kdma in target_kdmas:
            kdma = target_kdma['kdma']
            if kdma not in self.choice_history:
                self.choice_history[kdma] = []
            self.choice_history[kdma].extend(gt_kdma_values[selected_choice_id][kdma])

        for action in available_actions:
            if selected_choice_id == action.action_id:
                action_to_take = action

        # Log scoring results
        results = pd.DataFrame([
            (action.unstructured, probs[action.action_id])
            for action in actions_with_kdma_values
        ], columns=["choice", "probability"])
        results = results.sort_values(by=["probability"], ascending=False)
        log.explain(results)

        # Action requires a character ID
        if action_to_take.action_type in {ActionTypeEnum.CHECK_ALL_VITALS,
                                          ActionTypeEnum.CHECK_PULSE,
                                          ActionTypeEnum.CHECK_RESPIRATION,
                                          ActionTypeEnum.MOVE_TO_EVAC,
                                          ActionTypeEnum.TAG_CHARACTER,
                                          ActionTypeEnum.CHECK_BLOOD_OXYGEN}:
            # TODO: Is there a good heuristic for what character we should apply this to?
            if action_to_take.character_id is None:
                action_to_take.character_id = random.choice([
                    c.id
                    for c in scenario_state.characters
                    if hasattr(c, "unseen") and not c.unseen
                ])

        if action_to_take.action_type == ActionTypeEnum.APPLY_TREATMENT:
            if action_to_take.parameters is None:
                action_to_take.parameters = {}

            if action_to_take.character_id is None:
                # Limit to characters with injuries
                # TODO: Limit to untreated injuries?
                poss_characters = [c for c in scenario_state.characters if c.injuries]
            else:
                poss_characters = [c for c in scenario_state.characters if c.id == action_to_take.character_id]

            def _get_treatment(poss_treatments: List[str], injury_name: str, injury_location: str) -> Optional[str]:
                """
                Return appropriate treatment for given injury name and location, given available supplies. If no
                treatment exists under these conditions, None will be returned.
                """
                match injury_name:
                    case 'Amputation':
                        if 'Tourniquet' in poss_treatments:
                            return 'Tourniquet'
                    case 'Burn':
                        if 'Burn Dressing' in poss_treatments:
                            return 'Burn Dressing'
                    case 'Broken Bone':
                        if 'Splint' in poss_treatments:
                            return 'Splint'
                    case 'Chest Collapse':
                        if 'Decompression Needle' in poss_treatments:
                            return 'Decompression Needle'
                    case 'Laceration':
                        if 'thigh' in injury_location:
                            if 'Tourniquet' in poss_treatments:
                                return 'Tourniquet'
                        else:
                            if 'Pressure bandage' in poss_treatments:
                                return 'Pressure bandage'
                    case 'Puncture':
                        if 'bicep' in injury_location or 'thigh' in injury_location:
                            if 'Tourniquet' in poss_treatments:
                                return 'Tourniquet'
                        else:
                            if 'Hemostatic gauze' in poss_treatments:
                                return 'Hemostatic gauze'
                    case 'Shrapnel':
                        if 'face' in injury_location:
                            if 'Nasopharyngeal airway' in poss_treatments:
                                return 'Nasopharyngeal airway'
                        else:
                            if 'Hemostatic gauze' in poss_treatments:
                                return 'Hemostatic gauze'
                    case 'Internal':
                        return 'Pain Medications'
                    case 'Ear Bleed':
                        return None
                    case 'Asthmatic':
                        return None
                    case _:
                        log.warn(f"Unknown injury type: {injury_name}. Choosing random treatment")

                return random.choice(poss_treatments)

            while len(poss_characters) > 0:
                # Select a random character
                selected_char = random.choice(poss_characters)

                # Identify which treatments are available to perform
                poss_treatments = [s.type for s in scenario_state.supplies if s.quantity > 0]
                poss_treatments = [t for t in poss_treatments if t in get_swagger_class_enum_values(SupplyTypeEnum)]
                if "treatment" in action_to_take.parameters:
                    poss_treatments = [action_to_take.parameters["treatment"]]

                # Identify selected character's treatable injuries
                poss_injuries = [
                    injury
                    for injury in selected_char.injuries
                    if (("location" not in action_to_take.parameters or injury.location == action_to_take.parameters["location"]) and
                        _get_treatment(poss_treatments, injury.name, injury.location) is not None)
                ]

                # Randomly selected a treatable injury (if one exists)
                if len(poss_injuries) > 0:
                    selected_injury = random.choice(poss_injuries)
                else:
                    # No treatable injuries, remove character from consideration and try again
                    poss_characters = [c for c in poss_characters if c.id != selected_char.id]
                    continue

                action_to_take.character_id = selected_char.id
                action_to_take.parameters['treatment'] = _get_treatment(
                    poss_treatments, selected_injury.name, selected_injury.location)
                action_to_take.parameters['location'] = selected_injury.location
                break
            else:  # No "possible" characters left
                log.warn("Could not identify character/treatment, randomly selecting")
                if action_to_take.character_id is None:
                    action_to_take.character_id = random.choice(
                        [c.id for c in scenario_state.characters])
                if 'treatment' not in action_to_take.parameters:
                    action_to_take.parameters['treatment'] = random.choice(
                        [s.type for s in scenario_state.supplies if s.quantity > 0])
                # TODO: Reduce available locations by treatment so that we don't end up with
                # something like tourniquet around neck?
                if 'location' not in action_to_take.parameters:
                    action_to_take.parameters['location'] = random.choice(
                        get_swagger_class_enum_values(InjuryLocationEnum))

        elif action_to_take.action_type == ActionTypeEnum.TAG_CHARACTER:
            if action_to_take.parameters is None:
                action_to_take.parameters = {}

            if 'category' not in action_to_take.parameters:
                # TODO: Implement better tagging logic
                action_to_take.parameters['category'] = random.choice(
                    get_swagger_class_enum_values(CharacterTagEnum))

        elif action_to_take.action_type == ActionTypeEnum.MOVE_TO_EVAC:
            if "aid_id" not in action_to_take.parameters:
                action_to_take.parameters["aid_id"] = random.choice([
                    aid.id
                    for aid in scenario_state.environment.decision_environment.aid
                ])

        action_to_take.justification = "Looked at scores"

        choice_info = {}
        return action_to_take, choice_info<|MERGE_RESOLUTION|>--- conflicted
+++ resolved
@@ -34,15 +34,9 @@
         all_scalar_targets = True
         all_kde_targets = True
         for target_kdma in target_kdmas:
-<<<<<<< HEAD
             if 'value' not in target_kdma:
                 all_scalar_targets = False
             if 'kdes' not in target_kdma:
-=======
-            if 'value' not in target_kdma or target_kdma['value'] is None:
-                all_scalar_targets = False
-            if 'kdes' not in target_kdma or target_kdma['kdes'] is None:
->>>>>>> c01081d7
                 all_kde_targets = False
 
         # get ground truth kdma values
