--- conflicted
+++ resolved
@@ -1,5 +1,6 @@
 from abc import ABC, abstractmethod
 
+from typing import Union
 from typing import Union
 from swagger_client.models import State, Action, AlignmentTarget
 
@@ -10,34 +11,22 @@
                       scenario_state: State,
                       available_actions: list[Action],
                       alignment_target: Union[type[AlignmentTarget], None],
+                      alignment_target: Union[type[AlignmentTarget], None],
                       **kwargs) -> Action:
         pass
 
-<<<<<<< HEAD
 
 # ADM sub-classes implement all the algorithm-specific logic
 class AlignedDecisionMaker:
     @abstractmethod
     def __call__(self, sample, target_kdma_values, **kwargs):
 
-=======
-# ADM sub-classes implement all the algorithm-specific logic
-class AlignedDecisionMaker:
-    
-    @abstractmethod
-    def __call__(self, sample, target_kdma_values, **kwargs):
-        
->>>>>>> 6988be26
         '''
         target_kdma_values: {
             kdma_name: kdma_value,
             ...
         }
-<<<<<<< HEAD
 
-=======
-        
->>>>>>> 6988be26
         sample = {
             scenario,
             state,
@@ -47,11 +36,7 @@
                 ...
             ]
         }
-<<<<<<< HEAD
 
-=======
-        
->>>>>>> 6988be26
         returns {
             choice: idx, [required]
             predicted_kdmas: { [optional]
