import json
import re
import random
import os
import pathlib
from align_system.algorithms.abstracts import AlignedDecisionMaker

from jinja2.exceptions import TemplateError

from rich.highlighter import JSONHighlighter
import torch
from transformers import AutoModelForCausalLM, AutoTokenizer
import numpy as np

from align_system.utils import logging


from align_system.similarity_measures import build_force_choice_func


log = logging.getLogger(__name__)
JSON_HIGHLIGHTER = JSONHighlighter()

# TODO make this configurable from the config
kdmas = {
    'basic_knowledge',
    'fairness',
    'protocol_focus',
    'time_pressure',
    'risk_aversion',
    'utilitarianism',
    'mission',
    'denial',
    'moral_deservingness',
    'lives_saved',
    'continuation_of_care'
}

kdma_remapping = {
    'basicknowledge': 'basic_knowledge',
    'protocolfocus': 'protocol_focus',
    'riskaversion': 'risk_aversion',
    'moraldeservingness': 'moral_deservingness',
    'continuationofcare': 'continuation_of_care',
    'livesaved': 'lives_saved',
    'timepressure': 'time_pressure',
}

# default_system_messages_path=os.path.join(
#     pathlib.Path(__file__).parent.absolute(), '..',
#     'prompt_engineering/bbn_alignment_system_messages_v1')

# NOTE temporary way to change which system messages are used
# TODO make this configurable from the config
default_system_messages_path=os.path.join(
    pathlib.Path(__file__).parent.absolute(), '..',
    'prompt_engineering/single_kdma_adm_system_messges')

chat_template_path = os.path.join(
    pathlib.Path(__file__).parent.absolute(), '..',
    'prompt_engineering/chat_templates')

def load_system_message(alignment=None,
                        system_messages_path=default_system_messages_path):
    if alignment is None:
        file_name = 'baseline.txt'
    else:
        sorted_kdmas = sorted(alignment.keys())

        alignment_string = '-'.join(
            '{}-{}'.format(alignment[k], kdma_remapping.get(k, k))
            for k in sorted_kdmas)

        file_name = f'{alignment_string}.txt'

    with open(os.path.join(system_messages_path, file_name), 'r') as f:
        system_message = f.read()
    return system_message


def find_sequence(arr, seq):
    seq_len = len(seq)
    matches = [i+seq_len for i in range(len(arr)) if list(arr[i:i+seq_len]) == list(seq)]
    if matches:
        return matches[0]
    else:
        return None


def get_logits(output_scores, start_idx, letter_ids):
    logits = []
    for _, id_ in letter_ids.items():
        logit = output_scores[start_idx][0, id_].item()
        logits.append(logit)
    return logits


def to_probabilities(logits):
    return torch.nn.functional.softmax(torch.tensor(logits), dim=0)  # Apply softmax


STANDARD_MULTIPLE_CHOICE_JSON_FORMAT = "{\"Reasoning\": \"<Provide a reasoned explanation here>\", \"Answer\": <Integer index corresponding to your final answer>}\\n"

TREATMENT_MULTIPLE_CHOICE_JSON_FORMAT = "{\"Reasoning\": \"<Provide a reasoned explanation here>\", \"Answer\": <Integer index corresponding to your final answer>, \"Location\": \"<Specific location on the body where the treatment should be applied, one of: 'right forearm', 'left forearm', 'right calf', 'left calf', 'right thigh', 'left thigh', 'right stomach', 'left stomach', 'right bicep', 'left bicep', 'right shoulder', 'left shoulder', 'right side', 'left side', 'right chest', 'left chest', 'right wrist', 'left wrist', 'left face', 'right face', 'left neck', 'right neck', 'unspecified'>\"}\\n"

TAGGING_MULTIPLE_CHOICE_JSON_FORMAT = "{\"Reasoning\": \"<Provide a reasoned explanation here>\", \"Answer\": <Integer index corresponding to your final answer>, \"Tag\": \"<Specific medical triage tag to apply, one of: 'MINIMAL', 'DELAYED', 'IMMEDIATE', 'EXPECTANT'>\"}\\n"


class Llama2SingleKDMAADM(AlignedDecisionMaker):

    def __init__(self, device='cuda', hf_model='meta-llama/Llama-2-7b-chat-hf', precision='full', temperature=0.7, **kwargs):
        self.device = device
        self.hf_model = hf_model
        self.temperature = temperature
        self.chat_template = kwargs.get('chat_template', None)

        assert precision in ['full', 'half'], "precision must be either 'full' or 'half'."
        self.precision = torch.float32 if precision == 'full' else torch.float16

        self.model = None
        self.tokenizer = None
        
        self.load_model()


    def load_model(self, model=None, tokenizer=None):
        assert (model is None) == (tokenizer is None), "model and tokenizer must both be None or both be not None."
        if model is not None:
            print('Loading model and tokenizer from provided objects.')
            self.model = model
            self.tokenizer = tokenizer
        else:
            print('Loading model:', self.hf_model)
            if self.device == 'auto':
                self.model = AutoModelForCausalLM.from_pretrained(self.hf_model, torch_dtype=self.precision, device_map='auto')
            else:
                self.model = AutoModelForCausalLM.from_pretrained(self.hf_model, torch_dtype=self.precision)
                self.model = self.model.to(self.device)

            self.tokenizer = AutoTokenizer.from_pretrained(self.hf_model)

            if self.chat_template is not None:
                with open(os.path.join(chat_template_path, self.chat_template), 'r') as f:
                    self.tokenizer.chat_template = f.read().replace('    ', '').replace('\n', '')



    def get_character_ids(self, character_str):
        assert 'llama-2' in self.hf_model.lower(), "This function is only compatible with llama-2 models."
        assert list(character_str) == ['0', '1', '2', '3'], "character_str must be a string of the characters '0', '1', '2', '3'."
        return {
            '0': 29900,
            '1': 29896,
            '2': 29906,
            '3': 29941,
        } # TODO use the tokenizer to find the ids


    def get_search_sequence(self):
        assert 'llama-2' in self.hf_model.lower(), "This function is only compatible with llama-2 models."
        return [22550, 1115, 29871] # TODO use the tokenizer to calculate this


    def chat_prompt_tokens(self, dialogs, return_tensor=True):
        # Define instance and system borders
        B_INST, E_INST = "[INST]", "[/INST]"
        B_SYS, E_SYS = "<<SYS>>\n", "\n<</SYS>>\n\n"

        # Initialize an empty list to hold prompt tokens
        prompt_tokens = []

        # Iterate through each dialog in dialogs
        for dialog in dialogs:
            # If the role of the first message is system
            if dialog[0]["role"] == "system":
                # Create an initial dialog entry combining system and user messages
                system_dialog = {"role": dialog[1]["role"],
                                "content": B_SYS + dialog[0]["content"] + E_SYS + dialog[1]["content"]}
                # Update dialog to start with system_dialog and followed by the rest of the dialog
                dialog = [system_dialog] + dialog[2:]

            # Ensure the correct dialog order (system, user, assistant, user, assistant... )
            assert all([msg["role"] == "user" for msg in dialog[::2]]) and all(
                [msg["role"] == "assistant" for msg in dialog[1::2]]), \
                "Model only supports 'system', 'user' and 'assistant' roles, in the sequence (s/u/a/u/a...)"

            # Encode each user message and its following assistant message into tokens
            dialog_tokens = []
            for prompt, answer in zip(dialog[::2], dialog[1::2]):
                tokenized_message = ([self.tokenizer.bos_token_id] +
                                    self.tokenizer.encode(f"{B_INST} {prompt['content'].strip()} {E_INST} {answer['content'].strip()} ",
                                                    add_special_tokens=False) +
                                    [self.tokenizer.eos_token_id])
                dialog_tokens.extend(tokenized_message)

            # Ensure the final message is from the user
            assert dialog[-1]["role"] == "user", "Last message must be from the user."

            # Encode the user's final message into tokens and add to dialog_tokens
            user_final_message_tokens = ([self.tokenizer.bos_token_id] + self.tokenizer.encode(
                f"{B_INST} {dialog[-1]['content'].strip()} {E_INST}",
                add_special_tokens=False))
            dialog_tokens.extend(user_final_message_tokens)

            # Add the final tokenized dialog to prompt_tokens
            prompt_tokens.append(dialog_tokens)

        # Convert list of tokens to tensor if specified
        if return_tensor:
            prompt_tokens = torch.tensor(prompt_tokens)

        # Return final list or tensor of prompt tokens
        return prompt_tokens


    def build_multiple_choice_dialog(self,
                                     question,
                                     options,
                                     system_message=None,
                                     json_format=STANDARD_MULTIPLE_CHOICE_JSON_FORMAT):
        medical_triage_system_message = (
            "You are an assistant specialized in answering multiple-choice questions related to "
            "medical triage. When a question is posed, carefully analyze the symptoms or conditions "
            "described. Respond by providing a detailed reasoning using a step-by-step process or "
            "process of elimination. Conclude with the final answer, represented by the corresponding "
            "index number. Your response should be grounded in established medical knowledge and aim "
            "to be informative. Please format your response as a JSON object in the following structure:\\n\\n"
            f"{json_format}"
            "Ensure that you adhere to proper JSON syntax, and carefully note the index that corresponds to each answer."
        )
        if system_message is None:
            system_message = medical_triage_system_message

        formatted_options = [f'({i}) {option}' for i, option in enumerate(options)]

        content = f'{question} {formatted_options}'

        dialog = [
            {
                "role": "system",
                "content": system_message
            },
            {
                "role": "user",
                "content": content
            }
        ]

        return dialog

    def log_dialog(self, dialog):
        for e in dialog:
            if e.get('role') == 'system':
                color = 'yellow'
            else:
                color = 'blue'

            log.debug(f"[bold {color}]**{e.get('role')}**[/bold {color}]",
                      extra={"markup": True})
            log.debug(f"[{color}]{e.get('content')}[/{color}]",
                      extra={"markup": True, "highlighter": None})

    def respond_to_dialog(self, dialog, prefix=None):
        inference_pair = {}
        if prefix is None:
            prefix = '{"Reasoning": "'
        # prompt_tokens = self.chat_prompt_tokens([dialog], return_tensor=False)
        try:
            prompt_tokens = [self.tokenizer.apply_chat_template(dialog, tokenize=True)]
            inference_pair['input'] = self.tokenizer.apply_chat_template(dialog, tokenize=False)
        except TemplateError:
            new_dialog = []
            for message in dialog:
                if message['role'] == 'system':
                    message['role'] = 'user'

                if len(new_dialog) == 0:
                    new_dialog.append(message)
                    continue

                last_message = new_dialog[-1]
                if last_message['role'] == message['role']:
                    last_message['content'] += '\n\n' + message['content']
                else:
                    new_dialog.append(message)
            dialog = new_dialog
            print('INPUT\n', dialog)
            prompt_tokens = [self.tokenizer.apply_chat_template(dialog, tokenize=True)]
            inference_pair['input'] = self.tokenizer.apply_chat_template(dialog, tokenize=False)

        prompt_length = len(prompt_tokens[0])

        if prefix is not None:
            prefix_tokens = self.tokenizer.encode(prefix, add_special_tokens=False)
            prompt_tokens[0] += prefix_tokens

        prompt_tokens = torch.tensor(prompt_tokens)
        if self.device != 'auto':
            prompt_tokens = prompt_tokens.to(self.device)

        outputs = self.model.generate(prompt_tokens, return_dict_in_generate=True, output_scores=True, max_new_tokens=512, temperature=self.temperature, do_sample=True)

        # Print the generated model output
        generated_output = self.tokenizer.decode(outputs.sequences[0][prompt_length:])
        inference_pair['output'] = generated_output

        print('INFERENCE PAIR\n', inference_pair)

        return generated_output, inference_pair

    def respond_to_dialogs_batched(self, dialogs, prefixes=None):
        # dialogs = [self.build_multiple_choice_dialog(*args) for args
        #            in zip(questions, option_lists, system_messages)]

        prompt_token_lists = [
            self.chat_prompt_tokens([dialog], return_tensor=False)
            for dialog in dialogs
        ]

        prompt_lengths = [
            len(prompt_tokens[0])
            for prompt_tokens in prompt_token_lists
        ]

        if prefixes is not None:
            for prompt_tokens, prefix in zip(prompt_token_lists, prefixes):
                prefix_tokens = self.tokenizer.encode(prefix, add_special_tokens=False)
                prompt_tokens[0] += prefix_tokens

        prompt_token_lists = [
            torch.tensor(prompt_tokens).to(self.device)
            for prompt_tokens in prompt_token_lists
        ]

        max_length = max([prompt_tokens.size(1) for prompt_tokens in prompt_token_lists])

        pad_token_id = self.tokenizer.pad_token_id
        # Pad each sequence to the max length
        padded_prompt_token_lists = [
            torch.nn.functional.pad(prompt_tokens, (max_length - prompt_tokens.size(1), 0), value=pad_token_id)
            for prompt_tokens in prompt_token_lists
        ]

        # Stack the padded sequences
        stacked_prompt_tokens = torch.cat(padded_prompt_token_lists, dim=0)

        # Generate outputs for all dialogs in a batch
        outputs = self.model.generate(
            stacked_prompt_tokens,
            return_dict_in_generate=True,
            output_scores=True,
            max_new_tokens=512,
            temperature=self.temperature
        )

        # Split the sequences based on prompt lengths
        split_outputs = torch.split(outputs.sequences, 1, dim=0)

        # Decode each output based on its corresponding prompt length
        generated_outputs = [
            self.tokenizer.decode(output[0][max(prompt_lengths):])
            for output in split_outputs
        ]

        # split on </s> and remove trailing characters
        generated_outputs = [
            generated_output.split('</s>')[0].strip()
            for generated_output in generated_outputs
        ]

        return generated_outputs

    def aligned_decision_maker(self, question, choices, target_kdmas, n_positive_samples=5, n_negative_sampels=5, shuffle=True, baseline=False, n_retries=3):
        inference_pairs = []
        if not baseline:
            unsupported_kdmas = {kdma_remapping.get(k, k)
                                for k in target_kdmas.keys()} - kdmas
            if len(unsupported_kdmas) > 0:
                raise RuntimeError(f"KDMA(s) {unsupported_kdmas} not supported.")

        prefix = '{"Reasoning": "Because'

        responses = [] # Accumumlate the different model samplings in here, both positive and negative

        logged_aligned_dialog = False
        logged_inverse_misaligned_dialog = False
        
        # NOTE the content of this for-loop could be extracted out to a separate function
        for _ in range(n_positive_samples): # Sample the postive samples where the model is aligned with the target_kdmas
            if baseline:
                system_message = load_system_message()
                system_message_keys = 'baseline'

            else:
                system_message_keys = {kdma: 'high' if value > 5 else 'low'
                                    for kdma, value in target_kdmas.items()} # picking the aligned system message
                system_message = load_system_message(system_message_keys)

            indecies = list(range(len(choices)))
            if shuffle:
                random.shuffle(indecies)
            shuffled_choices = [choices[i] for i in indecies] # shuffle the answer choices to avoid any bias the model might have towards the order of the choices

            dialog = self.build_multiple_choice_dialog(
                question,
                shuffled_choices,
                system_message=system_message)

            if not logged_aligned_dialog:
                log.debug("[bold]*ALIGNED DIALOG*[/bold]",
                          extra={"markup": True})
                self.log_dialog(dialog)
                logged_aligned_dialog = True

            good_parse = False
            for i in range(n_retries):
                high_response, inference_pair = self.respond_to_dialog(dialog, prefix=prefix)
                inference_pairs.append({**inference_pair, **{'aligned': True, 'attempt': i}})
                try:
                    reasoning, answer_idx, parse_method = Llama2SingleKDMAADM.parse_generated_output(high_response, len(choices))
                    good_parse = True
                    break
                except RuntimeError as e:
                    pass

            if not good_parse:
                reasoning, answer_idx, parse_method = Llama2SingleKDMAADM.bert_similarity_parse(high_response, shuffled_choices)

            print('CHOSEN ANSWER IDX', answer_idx, shuffled_choices)
            assert answer_idx is not None, f'Failed to parse answer index from generated output: {low_response}'

            responses.append({
                'response': high_response,
                'reasoning': reasoning,
                'answer_idx': answer_idx,
                'shuffle_indecies': indecies,
                'alignment': system_message_keys,
                'aligned': True,
                'parse_method': parse_method,
            }) # collecting the samples in responses list

        for _ in range(n_negative_sampels): # Sample the negative samples where the model is misaligned with the target_kdmas
            system_message_keys = {kdma: 'high' if not value > 5 else 'low'
                                    for kdma, value in target_kdmas.items()} # picking the misaligned system message

            indecies = list(range(len(choices)))
            if shuffle:
                random.shuffle(indecies)
            shuffled_choices = [choices[i] for i in indecies]

            inverse_misaligned_dialog = self.build_multiple_choice_dialog(
                question,
                shuffled_choices,
                system_message=load_system_message(system_message_keys))

            if not logged_inverse_misaligned_dialog:
                log.debug("[bold]*INVERSE MISALIGNED DIALOG*[/bold]",
                            extra={"markup": True})
                self.log_dialog(inverse_misaligned_dialog)
                logged_inverse_misaligned_dialog = True

            good_parse = False
            for i in range(n_retries):
                low_response, inference_pair = self.respond_to_dialog(inverse_misaligned_dialog, prefix=prefix)
                inference_pairs.append({**inference_pair, **{'aligned': True, 'attempt': i}})
                try:
                    reasoning, answer_idx, parse_method = Llama2SingleKDMAADM.parse_generated_output(low_response, len(choices))
                    good_parse = True
                    break
                except RuntimeError as e:
                    pass

            if not good_parse:
                reasoning, answer_idx, parse_method = Llama2SingleKDMAADM.bert_similarity_parse(low_response, shuffled_choices)

            assert answer_idx is not None, f'Failed to parse answer index from generated output: {low_response}'

            responses.append({
                'response': low_response,
                'reasoning': reasoning,
                'answer_idx': answer_idx,
                'shuffle_indecies': indecies,
                'alignment': system_message_keys,
                'aligned': False,
                'parse_method': parse_method,
            })

        return responses, inference_pairs


    @staticmethod
    def calculate_votes(responses, choices):
        choice_votes = [0] * len(choices)
        for response in responses:
            answer_idx = response['answer_idx']
            if answer_idx is None:
                continue

            try:
                answer_idx = int(answer_idx)
            except ValueError:
                continue

            if answer_idx >= len(choices):
                continue

            if 'shuffle_indecies' in response:
                answer_idx = response['shuffle_indecies'][int(answer_idx)]

            aligned = response['aligned']

            if aligned:
                choice_votes[answer_idx] += 1
            else:
                for i in range(len(choices)):
                    if i != answer_idx:
                        choice_votes[i] += 1/len(choices)
                    else:
                        choice_votes[i] -= 1/len(choices)

        min_score = min(choice_votes) + 1e-6
        choice_votes = [score - min_score for score in choice_votes]
        total = sum(choice_votes)
        choice_votes = [round(score / total, 6) for score in choice_votes]

        return choice_votes


    @staticmethod
    def parse_generated_output(generated_output, n_choices):
        parse_method = 'json'

        # initialize variables
        reasoning = None
        answer_idx = None

        # Remove trailing characters
        output = generated_output.replace('</s>', '')
        end_idx = output.rfind('}')+1
        start_id = output.find('{')
        if end_idx != -1:
            output = output[:end_idx]
        if start_id != -1:
            output = output[start_id:]

        # Replace in-line newlines
        output = re.sub(r'\n', ' ', output)

        # Fix missing commas
        output = re.sub(r'"\s+"', '", "', output)

        # Parse json output
        try:
            parsed = json.loads(output)
            if 'Reasoning' in parsed:
                reasoning = parsed['Reasoning']

            if 'Answer' in parsed:
                try:
                    answer_idx = int(str(parsed['Answer']))
                except ValueError:
                    pass
        except json.JSONDecodeError:
            pass



        if answer_idx is None:
            parse_method = 'string'
            # If json parsing fails, do string parsing
            start_idx = generated_output.find('"Reasoning":')
            end_idx = generated_output.find('",', start_idx)
            if start_idx != -1 and end_idx != -1:
                reasoning = generated_output[start_idx + len('"Reasoning":'):end_idx]

            search_strings = ['Answer":', 'Answer:', 'Answer\\":', 'answer is', 'index']
            for string in search_strings:
                # try to parse the string "Answer": ... ",
                start_idx = generated_output.lower().rfind(string.lower())
                if start_idx != -1:
                    # find the next numeric character
                    chars = generated_output[start_idx + len(string):]
                    for char in chars:
                        if char.isnumeric():
                            answer_idx = int(char)
                            break

                if answer_idx is not None:
                    break

        if reasoning is None:
            reasoning = generated_output

        if answer_idx is None or answer_idx >= n_choices:
            raise RuntimeError(f'Failed to parse answer index < {n_choices} from generated output: {generated_output}')

        return reasoning, answer_idx, parse_method

    @staticmethod
    def bert_similarity_parse(generated_output, choices):
        print('BERT SIMILARITY PARSE')
        force_choice_func = build_force_choice_func('bert')
        answer_idx, _ = force_choice_func(generated_output, choices)
        print('ANSWER IDX', answer_idx, type(answer_idx))
        return generated_output, answer_idx, 'bert_similarity'

    @staticmethod
    def attempt_generic_parse(generated_output, fields_of_interest):
        # Remove trailing characters
        output = generated_output.replace('</s>', '')
        end_idx = output.rfind('}')+1
        start_id = output.find('{')
        if end_idx != -1:
            output = output[:end_idx]
        if start_id != -1:
            output = output[start_id:]

        # Replace in-line newlines
        output = re.sub(r'\n', ' ', output)

        # Fix missing commas
        output = re.sub(r'"\s+"', '", "', output)

        # Parse json output
        try:
            parsed = json.loads(output)
        except json.JSONDecodeError:
            pass
        else:
            try:
                return {f: parsed[f] for f in fields_of_interest}
            except KeyError:
                pass

        parsed_output = {}
        for field in fields_of_interest:
            parsed_field = None
            if m := re.search(rf'"{field}"\s*:\s*"([^"]*)"', output):  # noqa
                parsed_field = m.group(1)
            elif m := re.search(rf'"{field}"'+'\s*:\s*([^\s,}]*)', output):  # noqa
                parsed_field = m.group(1)
            elif m := re.search(rf'{field}'+'\s*:\s*([^\s,}]*)', output):  # noqa
                parsed_field = m.group(1)

            # Failed to parse every field
            if parsed_field is None:
                return None
            else:
                # Special handling of common "Index" field (should be
                # an integer)
                if field == 'Answer':
                    if m := re.search(r'\d+', parsed_field):  # noqa
                        parsed_field = m.group(0)

                    try:
                        parsed_field = int(parsed_field)
                    except ValueError:
                        # Failed to parse
                        return None

            parsed_output[field] = parsed_field

        return parsed_output

    def correct_json(self, invalid_json, verbose=True):
        # Custom system message for correcting invalid JSON
        system_message = (
            "You are an assistant specialized in correcting malformed JSON strings. "
            "Analyze the provided JSON string and correct any syntactical errors "
            "to make it a valid JSON object. Ensure that your corrections adhere "
            "to proper JSON syntax."
            "Do not provide an explanation or output any text other than the corrected JSON object."
        )

        # Dialog with the system message and the invalid JSON
        dialog = [
            {
                "role": "system",
                "content": system_message
            },
            {
                "role": "user",
                "content": invalid_json
            }
        ]

        # Generate the prompt tokens similarly to the example function
        prompt_tokens = self.chat_prompt_tokens([dialog], return_tensor=False)

        prompt_length = len(prompt_tokens[0])

        prefix_tokens = self.tokenizer.encode('{"Reasoning": "', add_special_tokens=False) # TODO make this connected to the system message
        prompt_tokens[0] += prefix_tokens

        prompt_tokens = torch.tensor(prompt_tokens)
        prompt_tokens = prompt_tokens.to(self.device)

        outputs = self.model.generate(prompt_tokens, max_new_tokens=512)

        corrected_json_str = self.tokenizer.decode(outputs[0][prompt_length:])

        log.debug(corrected_json_str, extra={"highlighter": JSON_HIGHLIGHTER})
        try:
            start_idx = corrected_json_str.find('{')
            end_idx = corrected_json_str.rfind('}')
            corrected_json_str = corrected_json_str[start_idx:end_idx+1]
            corrected_json_obj = json.loads(corrected_json_str)
            return corrected_json_obj
        except Exception as e:
            if verbose:
                log.warning(f'Warning: could not parse corrected JSON from generated output. Error: {str(e)}')
            return None

    def run_aligned_decision_maker_with_voting(
            self, prompt, choices, alignment_target, n_positive_samples=5, n_negative_samples=5, baseline=False, shuffle=False):
        responses, inference_pairs = self.aligned_decision_maker(
            prompt,
            choices,
            alignment_target,
            baseline=baseline,
            n_positive_samples=n_positive_samples,
            n_negative_sampels=n_negative_samples,
            shuffle=shuffle
        )

        try:
            choice_scores = Llama2SingleKDMAADM.calculate_votes(responses, choices)
        except Exception as e:
            log.warning(f"Error calculating votes: {e}")
            choice_scores = [None] * len(choices)

        log.explain("[bold]*CHOICE SCORES*[/bold]",
                    extra={"markup": True})
        log.explain(json.dumps({c: s for c, s in zip(choices, choice_scores)},
                               indent=4),
                    extra={"highlighter": JSON_HIGHLIGHTER})

        results = {
            'prompt': prompt,
            'choice_scores': choice_scores,
            'responses': responses,
        }

        answer_idx = int(np.argmax(results['choice_scores']))
        reasoning = None

        for r in responses:
            assert r['answer_idx'] is not None
            assert int(r['answer_idx']) < len(r['shuffle_indecies'])

            if r['shuffle_indecies'][int(r['answer_idx'])] == answer_idx:
                reasoning = r['reasoning']
                break

        return reasoning, answer_idx, responses, inference_pairs

    def __call__(self, sample, target_kdma_values, **kwargs):
        prompt = sample['scenario']
        if sample['state'] is not None:
            prompt += f'\n{sample["state"]}'

        if 'retriever' in kwargs:
            # retriever_prompt = "How would you treat the following injuries: {}".format(prompt)
            retriever_prompt = "{}  {}".format(prompt, sample['probe'])

            retriever = kwargs['retriever']
            retrieved_nodes = retriever.retrieve(retriever_prompt)

            if 'summarizer' in kwargs:
                summarizer = kwargs['summarizer']
                summary = summarizer.synthesize(retriever_prompt, nodes=retrieved_nodes)

                log.explain("[bold] ** Retrieval Summary ** [/bold]",
                            extra={"markup": True})
                log.explain(summary)

                prompt += "\n#############\n{}\n#############".format(summary)

            else:
                prompt += "\n#############\n{}\n#############".format(
                    "\n#############\n".join((n.text for n in retrieved_nodes)))

            prompt += f'\nGiven the scenario and documentation above.. {sample["probe"]}'
        else:
            prompt += f'\n{sample["probe"]}'

        choices = sample['choices']

        labels = kwargs.get('labels', {})

        alignment_target = None
        if target_kdma_values is not None:
            target_kdma = next(iter(next(iter(filter(lambda x: len(x) > 0, labels))))) # get the frist key of the first label that is not empty

            for label in labels:
                assert len(label) == 0 or (target_kdma in label and len(label) == 1), f'All labels must have the same KDMA: labels={labels}'

            alignment_target = {
                target_kdma: target_kdma_values[target_kdma]
            }

        reasoning, answer_idx, responses, inference_pairs = self.run_aligned_decision_maker_with_voting(
            prompt,
            choices,
            alignment_target,
            n_positive_samples=kwargs.get('n_positive_samples', 5),
            n_negative_samples=kwargs.get('n_negative_samples', 5),
            baseline=kwargs.get('baseline', False),
            shuffle=kwargs.get('shuffle', False)
        )

        raw_data = {
            'params': {
                'model': self.hf_model,
                'temperature': self.temperature,
                'n_positive_samples': kwargs.get('n_positive_samples', 5),
                'n_negative_samples': kwargs.get('n_negative_samples', 5),
                'baseline': kwargs.get('baseline', False),
                'shuffle': kwargs.get('shuffle', False),
            },
            'inference_pairs': inference_pairs
        }

        return {
            'choice': int(answer_idx),
            'info': {
                'reasoning': reasoning,
                'responses': responses,
                'raw_data': raw_data,
            }
        }

    def choose_action(self, scenario_state, available_actions, alignment_target, **kwargs):
<<<<<<< HEAD
        from swagger_client.models import ActionTypeEnum

        kdma_name_map = {
            'MoralDesert': 'moral_deservingness',
        }

=======
        
        kdma_name_map = {
            'MoralDesert': 'moral_deservingness',
        }
        
>>>>>>> 6988be26
        target_kdma_values = {
            kdma_name_map[k.kdma]: k.value * 10
            for k in alignment_target.kdma_values
        }
<<<<<<< HEAD

        scenario = '\nCHARACTERS:\n'

        for character in scenario_state.characters:
            scenario += f'{character.name}: {character.unstructured}\n'
            scenario += f'{character.name}\'s intent: {character.intent}\n\n'

        scenario += f'\nSITUATION:\n{scenario_state.unstructured}'

        state = None

        probe = ''

=======
        
        scenario = '\nCHARACTERS:\n'
        
        for character in scenario_state.characters:
            scenario += f'{character.name}: {character.unstructured}\n'
            scenario += f'{character.name}\'s intent: {character.intent}\n\n'
            
        scenario += f'\nSITUATION:\n{scenario_state.unstructured}'
        
        state = None
        
        probe = ''
        
>>>>>>> 6988be26
        choices = [
            action.unstructured
            for action in available_actions
        ]
<<<<<<< HEAD

=======
        
>>>>>>> 6988be26
        response = self.__call__({
            'scenario': scenario,
            'state': state,
            'probe': probe,
            'choices': choices,
        }, target_kdma_values, labels=[target_kdma_values]*len(choices))
<<<<<<< HEAD

        action_to_take = available_actions[response['choice']]

        if action_to_take.action_type == ActionTypeEnum.APPLY_TREATMENT:
            action_to_take = self.populate_treatment_parameters(
                scenario_state, action_to_take, alignment_target, **kwargs)
        elif action_to_take.action_type == ActionTypeEnum.TAG_CHARACTER:
            action_to_take = self.populate_tagging_parameters(
                scenario_state, action_to_take, alignment_target, **kwargs)

        return action_to_take

    def populate_treatment_parameters(self, scenario_state, treatment_action, alignment_target, **kwargs):
        from align_system.prompt_engineering.common import (
            prepare_treatment_selection_prompt)
        from swagger_client.models import ActionTypeEnum, InjuryLocationEnum
        from align_system.utils import get_swagger_class_enum_values

        assert treatment_action.action_type == ActionTypeEnum.APPLY_TREATMENT

        character_id = treatment_action.character_id
        matching_characters = [c for c in scenario_state.characters
                               if c.id == character_id]

        assert len(matching_characters) == 1
        character_to_treat = matching_characters[0]

        treatment_prompt = prepare_treatment_selection_prompt(
            character_to_treat.unstructured,
            character_to_treat.vitals.to_dict(),
            [s.to_dict() for s in scenario_state.supplies])

        for _ in range(kwargs.get('answer_attempts', 5)):
            treatment_dialog =\
                self.build_multiple_choice_dialog(
                    treatment_prompt,
                    [s.type for s in scenario_state.supplies],
                    json_format=TREATMENT_MULTIPLE_CHOICE_JSON_FORMAT)

            log.debug("[bold]*TREATMENT DIALOG*[/bold]",
                      extra={"markup": True})
            self.log_dialog(treatment_dialog)

            raw_treatment_response, _ = self.respond_to_dialog(
                treatment_dialog)

            log.info("** ADM raw treatment response: {}".format(
                raw_treatment_response))

            parsed_treatment_output = self.attempt_generic_parse(  # noqa
                raw_treatment_response, ['Reasoning', 'Answer', 'Location'])  # noqa

            if parsed_treatment_output is not None:
                treatment_idx = parsed_treatment_output['Answer']

                if len(scenario_state.supplies) <= treatment_idx:
                    log.info('** Selected treatment_idx out of range of '
                             'available treatment options, retrying!')
                    continue

                treatment = scenario_state.supplies[treatment_idx].type  # noqa

                treatment_location = parsed_treatment_output['Location']

                if treatment_action.parameters is None:
                    treatment_action.parameters = {}

                treatment_action.parameters['treatment'] = treatment

                valid_treatment_locations = get_swagger_class_enum_values(
                    InjuryLocationEnum)

                if treatment_location in valid_treatment_locations:
                    treatment_action.parameters['location'] = treatment_location
                else:
                    # Ensure that the treatment location is valid
                    _, treatment_loc_idx, _ = self.bert_similarity_parse(
                        treatment_location, valid_treatment_locations)

                    treatment_action.parameters['location'] =\
                        valid_treatment_locations[treatment_loc_idx]

                break
            else:
                log.info('** Failed to parse treatment')

        return treatment_action

    def populate_tagging_parameters(self, scenario_state, tagging_action, alignment_target, **kwargs):
        from align_system.prompt_engineering.common import (
            prepare_tagging_selection_prompt)
        from swagger_client.models import ActionTypeEnum, CharacterTagEnum
        from align_system.utils import get_swagger_class_enum_values

        assert tagging_action.action_type == ActionTypeEnum.TAG_CHARACTER
        # Ask the system to specify which triage tag to apply

        untagged_characters = [c for c in scenario_state.characters if c.tag is None]

        tagging_prompt = prepare_tagging_selection_prompt(
            untagged_characters,
            get_swagger_class_enum_values(CharacterTagEnum))

        for _ in range(kwargs.get('answer_attempts', 5)):
            tagging_dialog = self.build_multiple_choice_dialog(
                tagging_prompt,
                [c['unstructured'].strip()
                 for c in untagged_characters],
                json_format=TAGGING_MULTIPLE_CHOICE_JSON_FORMAT)

            log.debug("[bold]*TAGGING DIALOG*[/bold]",
                      extra={"markup": True})
            self.log_dialog(tagging_dialog)

            raw_tagging_response, _ = self.respond_to_dialog(
                tagging_dialog)

            log.info("** ADM raw tagging response: {}".format(
                raw_tagging_response))

            parsed_tagging_output = self.attempt_generic_parse(  # noqa
                raw_tagging_response, ['Reasoning', 'Answer', 'Tag'])  # noqa

            if parsed_tagging_output is not None:
                character_idx = parsed_tagging_output['Answer']

                if len(untagged_characters) <= character_idx:
                    log.info('** Selected character_idx out of range of '
                             'available treatment options, retrying!')
                    continue

                character_to_tag_id = untagged_characters[character_idx]['id']  # noqa

                tag = parsed_tagging_output['Tag']

                # Populate required parameters for tagging action
                tagging_action.character_id = character_to_tag_id

                if tagging_action.parameters is None:
                    tagging_action.parameters = {}

                tagging_action.parameters['category'] = tag

                break
            else:
                log.info('** Failed to parse tagging')

        return tagging_action
=======
        
        
        return available_actions[response['choice']]
>>>>>>> 6988be26
<|MERGE_RESOLUTION|>--- conflicted
+++ resolved
@@ -3,6 +3,7 @@
 import random
 import os
 import pathlib
+from align_system.algorithms.abstracts import AlignedDecisionMaker
 from align_system.algorithms.abstracts import AlignedDecisionMaker
 
 from jinja2.exceptions import TemplateError
@@ -831,25 +832,16 @@
         }
 
     def choose_action(self, scenario_state, available_actions, alignment_target, **kwargs):
-<<<<<<< HEAD
         from swagger_client.models import ActionTypeEnum
 
         kdma_name_map = {
             'MoralDesert': 'moral_deservingness',
         }
 
-=======
-        
-        kdma_name_map = {
-            'MoralDesert': 'moral_deservingness',
-        }
-        
->>>>>>> 6988be26
         target_kdma_values = {
             kdma_name_map[k.kdma]: k.value * 10
             for k in alignment_target.kdma_values
         }
-<<<<<<< HEAD
 
         scenario = '\nCHARACTERS:\n'
 
@@ -863,37 +855,17 @@
 
         probe = ''
 
-=======
-        
-        scenario = '\nCHARACTERS:\n'
-        
-        for character in scenario_state.characters:
-            scenario += f'{character.name}: {character.unstructured}\n'
-            scenario += f'{character.name}\'s intent: {character.intent}\n\n'
-            
-        scenario += f'\nSITUATION:\n{scenario_state.unstructured}'
-        
-        state = None
-        
-        probe = ''
-        
->>>>>>> 6988be26
         choices = [
             action.unstructured
             for action in available_actions
         ]
-<<<<<<< HEAD
-
-=======
-        
->>>>>>> 6988be26
+
         response = self.__call__({
             'scenario': scenario,
             'state': state,
             'probe': probe,
             'choices': choices,
         }, target_kdma_values, labels=[target_kdma_values]*len(choices))
-<<<<<<< HEAD
 
         action_to_take = available_actions[response['choice']]
 
@@ -1041,9 +1013,4 @@
             else:
                 log.info('** Failed to parse tagging')
 
-        return tagging_action
-=======
-        
-        
-        return available_actions[response['choice']]
->>>>>>> 6988be26
+        return tagging_action