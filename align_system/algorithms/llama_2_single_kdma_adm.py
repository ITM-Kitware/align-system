import json
import re
import random
import os
import pathlib
from align_system.algorithms.lib.aligned_decision_maker import AlignedDecisionMaker

from jinja2.exceptions import TemplateError

from rich.highlighter import JSONHighlighter
import torch
from transformers import AutoModelForCausalLM, AutoTokenizer
import numpy as np

from align_system.utils import logging


from align_system.similarity_measures import build_force_choice_func


log = logging.getLogger(__name__)
JSON_HIGHLIGHTER = JSONHighlighter()

# TODO make this configurable from the config
kdmas = {
    'basic_knowledge',
    'fairness',
    'protocol_focus',
    'time_pressure',
    'risk_aversion',
    'utilitarianism',
    'mission',
    'denial',
    'moral_deservingness',
    'lives_saved',
    'continuation_of_care'
}

kdma_remapping = {
    'basicknowledge': 'basic_knowledge',
    'protocolfocus': 'protocol_focus',
    'riskaversion': 'risk_aversion',
    'moraldeservingness': 'moral_deservingness',
    'continuationofcare': 'continuation_of_care',
    'livesaved': 'lives_saved',
    'timepressure': 'time_pressure',
}

# default_system_messages_path=os.path.join(
#     pathlib.Path(__file__).parent.absolute(), '..',
#     'prompt_engineering/bbn_alignment_system_messages_v1')

# NOTE temporary way to change which system messages are used
# TODO make this configurable from the config
default_system_messages_path=os.path.join(
    pathlib.Path(__file__).parent.absolute(), '..',
    'prompt_engineering/single_kdma_adm_system_messges')

chat_template_path = os.path.join(
    pathlib.Path(__file__).parent.absolute(), '..',
    'prompt_engineering/chat_templates')

def load_system_message(alignment=None,
                        system_messages_path=default_system_messages_path):
    if alignment is None:
        file_name = 'baseline.txt'
    else:
        sorted_kdmas = sorted(alignment.keys())

        alignment_string = '-'.join(
            '{}-{}'.format(alignment[k], kdma_remapping.get(k, k))
            for k in sorted_kdmas)

        file_name = f'{alignment_string}.txt'

    with open(os.path.join(system_messages_path, file_name), 'r') as f:
        system_message = f.read()
    return system_message


def find_sequence(arr, seq):
    seq_len = len(seq)
    matches = [i+seq_len for i in range(len(arr)) if list(arr[i:i+seq_len]) == list(seq)]
    if matches:
        return matches[0]
    else:
        return None


def get_logits(output_scores, start_idx, letter_ids):
    logits = []
    for _, id_ in letter_ids.items():
        logit = output_scores[start_idx][0, id_].item()
        logits.append(logit)
    return logits


def to_probabilities(logits):
    return torch.nn.functional.softmax(torch.tensor(logits), dim=0)  # Apply softmax


STANDARD_MULTIPLE_CHOICE_JSON_FORMAT = "{\"Reasoning\": \"<Provide a reasoned explanation here>\", \"Answer\": <Integer index corresponding to your final answer>}\\n"

TREATMENT_MULTIPLE_CHOICE_JSON_FORMAT = "{\"Reasoning\": \"<Provide a reasoned explanation here>\", \"Answer\": <Integer index corresponding to your final answer>, \"Location\": \"<Specific location on the body where the treatment should be applied, one of: 'right forearm', 'left forearm', 'right calf', 'left calf', 'right thigh', 'left thigh', 'right stomach', 'left stomach', 'right bicep', 'left bicep', 'right shoulder', 'left shoulder', 'right side', 'left side', 'right chest', 'left chest', 'right wrist', 'left wrist', 'left face', 'right face', 'left neck', 'right neck', 'unspecified'>\"}\\n"

TAGGING_MULTIPLE_CHOICE_JSON_FORMAT = "{\"Reasoning\": \"<Provide a reasoned explanation here>\", \"Answer\": <Integer index corresponding to your final answer>, \"Tag\": \"<Specific medical triage tag to apply, one of: 'MINIMAL', 'DELAYED', 'IMMEDIATE', 'EXPECTANT'>\"}\\n"


class Llama2SingleKDMAADM(AlignedDecisionMaker):

    def __init__(self, device='cuda', hf_model='meta-llama/Llama-2-7b-chat-hf', precision='full', temperature=0.7, **kwargs):
        self.device = device
        self.hf_model = hf_model
        self.temperature = temperature
        self.chat_template = kwargs.get('chat_template', None)

        assert precision in ['full', 'half'], "precision must be either 'full' or 'half'."
        self.precision = torch.float32 if precision == 'full' else torch.float16

        self.model = None
        self.tokenizer = None


    def load_model(self, model=None, tokenizer=None):
        assert (model is None) == (tokenizer is None), "model and tokenizer must both be None or both be not None."
        if model is not None:
            print('Loading model and tokenizer from provided objects.')
            self.model = model
            self.tokenizer = tokenizer
        else:
            print('Loading model:', self.hf_model)
            if self.device == 'auto':
                self.model = AutoModelForCausalLM.from_pretrained(self.hf_model, torch_dtype=self.precision, device_map='auto')
            else:
                self.model = AutoModelForCausalLM.from_pretrained(self.hf_model, torch_dtype=self.precision)
                self.model = self.model.to(self.device)
            
            self.tokenizer = AutoTokenizer.from_pretrained(self.hf_model)
            
            if self.chat_template is not None:
                with open(os.path.join(chat_template_path, self.chat_template), 'r') as f:
                    self.tokenizer.chat_template = f.read().replace('    ', '').replace('\n', '')
            


    def get_character_ids(self, character_str):
        assert 'llama-2' in self.hf_model.lower(), "This function is only compatible with llama-2 models."
        assert list(character_str) == ['0', '1', '2', '3'], "character_str must be a string of the characters '0', '1', '2', '3'."
        return {
            '0': 29900,
            '1': 29896,
            '2': 29906,
            '3': 29941,
        } # TODO use the tokenizer to find the ids


    def get_search_sequence(self):
        assert 'llama-2' in self.hf_model.lower(), "This function is only compatible with llama-2 models."
        return [22550, 1115, 29871] # TODO use the tokenizer to calculate this


    def chat_prompt_tokens(self, dialogs, return_tensor=True):
        # Define instance and system borders
        B_INST, E_INST = "[INST]", "[/INST]"
        B_SYS, E_SYS = "<<SYS>>\n", "\n<</SYS>>\n\n"

        # Initialize an empty list to hold prompt tokens
        prompt_tokens = []

        # Iterate through each dialog in dialogs
        for dialog in dialogs:
            # If the role of the first message is system
            if dialog[0]["role"] == "system":
                # Create an initial dialog entry combining system and user messages
                system_dialog = {"role": dialog[1]["role"],
                                "content": B_SYS + dialog[0]["content"] + E_SYS + dialog[1]["content"]}
                # Update dialog to start with system_dialog and followed by the rest of the dialog
                dialog = [system_dialog] + dialog[2:]

            # Ensure the correct dialog order (system, user, assistant, user, assistant... )
            assert all([msg["role"] == "user" for msg in dialog[::2]]) and all(
                [msg["role"] == "assistant" for msg in dialog[1::2]]), \
                "Model only supports 'system', 'user' and 'assistant' roles, in the sequence (s/u/a/u/a...)"

            # Encode each user message and its following assistant message into tokens
            dialog_tokens = []
            for prompt, answer in zip(dialog[::2], dialog[1::2]):
                tokenized_message = ([self.tokenizer.bos_token_id] +
                                    self.tokenizer.encode(f"{B_INST} {prompt['content'].strip()} {E_INST} {answer['content'].strip()} ",
                                                    add_special_tokens=False) +
                                    [self.tokenizer.eos_token_id])
                dialog_tokens.extend(tokenized_message)

            # Ensure the final message is from the user
            assert dialog[-1]["role"] == "user", "Last message must be from the user."

            # Encode the user's final message into tokens and add to dialog_tokens
            user_final_message_tokens = ([self.tokenizer.bos_token_id] + self.tokenizer.encode(
                f"{B_INST} {dialog[-1]['content'].strip()} {E_INST}",
                add_special_tokens=False))
            dialog_tokens.extend(user_final_message_tokens)

            # Add the final tokenized dialog to prompt_tokens
            prompt_tokens.append(dialog_tokens)

        # Convert list of tokens to tensor if specified
        if return_tensor:
            prompt_tokens = torch.tensor(prompt_tokens)

        # Return final list or tensor of prompt tokens
        return prompt_tokens


    def build_multiple_choice_dialog(self,
                                     question,
                                     options,
                                     system_message=None,
                                     json_format=STANDARD_MULTIPLE_CHOICE_JSON_FORMAT):
        medical_triage_system_message = (
            "You are an assistant specialized in answering multiple-choice questions related to "
            "medical triage. When a question is posed, carefully analyze the symptoms or conditions "
            "described. Respond by providing a detailed reasoning using a step-by-step process or "
            "process of elimination. Conclude with the final answer, represented by the corresponding "
            "index number. Your response should be grounded in established medical knowledge and aim "
            "to be informative. Please format your response as a JSON object in the following structure:\\n\\n"
            f"{json_format}"
            "Ensure that you adhere to proper JSON syntax, and carefully note the index that corresponds to each answer."
        )
        if system_message is None:
            system_message = medical_triage_system_message

        formatted_options = [f'({i}) {option}' for i, option in enumerate(options)]

        content = f'{question} {formatted_options}'

        dialog = [
            {
                "role": "system",
                "content": system_message
            },
            {
                "role": "user",
                "content": content
            }
        ]

        return dialog

    def log_dialog(self, dialog):
        for e in dialog:
            if e.get('role') == 'system':
                color = 'yellow'
            else:
                color = 'blue'

            log.debug(f"[bold {color}]**{e.get('role')}**[/bold {color}]",
                      extra={"markup": True})
            log.debug(f"[{color}]{e.get('content')}[/{color}]",
                      extra={"markup": True, "highlighter": None})

    def respond_to_dialog(self, dialog, prefix=None):
        inference_pair = {}
        if prefix is None:
            prefix = '{"Reasoning": "'
        # prompt_tokens = self.chat_prompt_tokens([dialog], return_tensor=False)
<<<<<<< HEAD
        try:
            prompt_tokens = [self.tokenizer.apply_chat_template(dialog, tokenize=True)]
        except TemplateError:
            new_dialog = []
            for message in dialog:
                if message['role'] == 'system':
                    message['role'] = 'user'
                
                if len(new_dialog) == 0:
                    new_dialog.append(message)
                    continue

                last_message = new_dialog[-1]
                if last_message['role'] == message['role']:
                    last_message['content'] += '\n\n' + message['content']
                else:
                    new_dialog.append(message)
            dialog = new_dialog
            print('INPUT\n', dialog)
            prompt_tokens = [self.tokenizer.apply_chat_template(dialog, tokenize=True)]
            
=======
        
        inference_pair['input'] = self.tokenizer.apply_chat_template(dialog, tokenize=False)
        prompt_tokens = [self.tokenizer.apply_chat_template(dialog, tokenize=True)]
>>>>>>> 922f0790

        prompt_length = len(prompt_tokens[0])

        if prefix is not None:
            prefix_tokens = self.tokenizer.encode(prefix, add_special_tokens=False)
            prompt_tokens[0] += prefix_tokens

        prompt_tokens = torch.tensor(prompt_tokens)
        if self.device != 'auto':
            prompt_tokens = prompt_tokens.to(self.device)

        outputs = self.model.generate(prompt_tokens, return_dict_in_generate=True, output_scores=True, max_new_tokens=512, temperature=self.temperature, do_sample=True)

        # Print the generated model output
        generated_output = self.tokenizer.decode(outputs.sequences[0][prompt_length:])
        inference_pair['output'] = generated_output
        
        print('INFERENCE PAIR\n', inference_pair)

<<<<<<< HEAD
        print('OUTPUT\n', generated_output)

        return generated_output
=======
        return generated_output, inference_pair
>>>>>>> 922f0790

    def respond_to_dialogs_batched(self, dialogs, prefixes=None):
        # dialogs = [self.build_multiple_choice_dialog(*args) for args
        #            in zip(questions, option_lists, system_messages)]

        prompt_token_lists = [
            self.chat_prompt_tokens([dialog], return_tensor=False)
            for dialog in dialogs
        ]

        prompt_lengths = [
            len(prompt_tokens[0])
            for prompt_tokens in prompt_token_lists
        ]

        if prefixes is not None:
            for prompt_tokens, prefix in zip(prompt_token_lists, prefixes):
                prefix_tokens = self.tokenizer.encode(prefix, add_special_tokens=False)
                prompt_tokens[0] += prefix_tokens

        prompt_token_lists = [
            torch.tensor(prompt_tokens).to(self.device)
            for prompt_tokens in prompt_token_lists
        ]

        max_length = max([prompt_tokens.size(1) for prompt_tokens in prompt_token_lists])

        pad_token_id = self.tokenizer.pad_token_id
        # Pad each sequence to the max length
        padded_prompt_token_lists = [
            torch.nn.functional.pad(prompt_tokens, (max_length - prompt_tokens.size(1), 0), value=pad_token_id)
            for prompt_tokens in prompt_token_lists
        ]

        # Stack the padded sequences
        stacked_prompt_tokens = torch.cat(padded_prompt_token_lists, dim=0)

        # Generate outputs for all dialogs in a batch
        outputs = self.model.generate(
            stacked_prompt_tokens,
            return_dict_in_generate=True,
            output_scores=True,
            max_new_tokens=512,
            temperature=self.temperature
        )

        # Split the sequences based on prompt lengths
        split_outputs = torch.split(outputs.sequences, 1, dim=0)

        # Decode each output based on its corresponding prompt length
        generated_outputs = [
            self.tokenizer.decode(output[0][max(prompt_lengths):])
            for output in split_outputs
        ]

        # split on </s> and remove trailing characters
        generated_outputs = [
            generated_output.split('</s>')[0].strip()
            for generated_output in generated_outputs
        ]

        return generated_outputs

    def aligned_decision_maker(self, question, choices, target_kdmas, n_positive_samples=5, n_negative_sampels=5, shuffle=True, baseline=False, n_retries=3):
        inference_pairs = []
        if not baseline:
            unsupported_kdmas = {kdma_remapping.get(k, k)
                                for k in target_kdmas.keys()} - kdmas
            if len(unsupported_kdmas) > 0:
                raise RuntimeError(f"KDMA(s) {unsupported_kdmas} not supported.")

        prefix = '{"Reasoning": "Because'

        responses = []

        logged_aligned_dialog = False
        logged_inverse_misaligned_dialog = False
        for _ in range(n_positive_samples):
            if baseline:
                system_message = load_system_message()
                system_message_keys = 'baseline'
                
            else:
                system_message_keys = {kdma: 'high' if value > 5 else 'low'
                                    for kdma, value in target_kdmas.items()}
                system_message = load_system_message(system_message_keys)

            indecies = list(range(len(choices)))
            if shuffle:
                random.shuffle(indecies)
            shuffled_choices = [choices[i] for i in indecies]

            dialog = self.build_multiple_choice_dialog(
                question,
                shuffled_choices,
                system_message=system_message)

            if not logged_aligned_dialog:
                log.debug("[bold]*ALIGNED DIALOG*[/bold]",
                          extra={"markup": True})
                self.log_dialog(dialog)
                logged_aligned_dialog = True

            good_parse = False
            for i in range(n_retries):
                high_response, inference_pair = self.respond_to_dialog(dialog, prefix=prefix)
                inference_pairs.append({**inference_pair, **{'aligned': True, 'attempt': i}})
                try:
                    reasoning, answer_idx, parse_method = Llama2SingleKDMAADM.parse_generated_output(high_response, len(choices))
                    good_parse = True
                    break
                except RuntimeError as e:
                    pass
            
            if not good_parse:
                reasoning, answer_idx, parse_method = Llama2SingleKDMAADM.bert_similarity_parse(high_response, shuffled_choices)
            
            print('CHOSEN ANSWER IDX', answer_idx, shuffled_choices)
            assert answer_idx is not None, f'Failed to parse answer index from generated output: {low_response}'
                
            responses.append({
                'response': high_response,
                'reasoning': reasoning,
                'answer_idx': answer_idx,
                'shuffle_indecies': indecies,
                'alignment': system_message_keys,
                'aligned': True,
                'parse_method': parse_method,
            })
        
        for _ in range(n_negative_sampels):
            system_message_keys = {kdma: 'high' if not value > 5 else 'low'
                                    for kdma, value in target_kdmas.items()}

            indecies = list(range(len(choices)))
            if shuffle:
                random.shuffle(indecies)
            shuffled_choices = [choices[i] for i in indecies]

            inverse_misaligned_dialog = self.build_multiple_choice_dialog(
                question,
                shuffled_choices,
                system_message=load_system_message(system_message_keys))

            if not logged_inverse_misaligned_dialog:
                log.debug("[bold]*INVERSE MISALIGNED DIALOG*[/bold]",
                            extra={"markup": True})
                self.log_dialog(inverse_misaligned_dialog)
                logged_inverse_misaligned_dialog = True

            good_parse = False
            for i in range(n_retries):
                low_response, inference_pair = self.respond_to_dialog(inverse_misaligned_dialog, prefix=prefix)
                inference_pairs.append({**inference_pair, **{'aligned': True, 'attempt': i}})
                try:
                    reasoning, answer_idx, parse_method = Llama2SingleKDMAADM.parse_generated_output(low_response, len(choices))
                    good_parse = True
                    break
                except RuntimeError as e:
                    pass
                    
            if not good_parse:
                reasoning, answer_idx, parse_method = Llama2SingleKDMAADM.bert_similarity_parse(low_response, shuffled_choices)

            assert answer_idx is not None, f'Failed to parse answer index from generated output: {low_response}'
                
            responses.append({
                'response': low_response,
                'reasoning': reasoning,
                'answer_idx': answer_idx,
                'shuffle_indecies': indecies,
                'alignment': system_message_keys,
                'aligned': False,
                'parse_method': parse_method,
            })

        return responses, inference_pairs


    # def aligned_decision_maker_batched(self, question, choices, target_kdmas, n_samples=5, inverse_misaligned=True, shuffle=True, baseline=False, batch_size=5):
    #     unsupported_kdmas = {kdma_remapping.get(k, k)
    #                          for k in target_kdmas.keys()} - kdmas
    #     if len(unsupported_kdmas) > 0:
    #         raise RuntimeError(f"KDMA(s) {unsupported_kdmas} not supported.")

    #     prefix = '{"Reasoning": "Because'

    #     results = []

    #     inputs = []

    #     for _ in range(n_samples):
    #         system_message_keys = {kdma: 'high' if value > 5 else 'low'
    #                                for kdma, value in target_kdmas.items()}

    #         indecies = list(range(len(choices)))
    #         if shuffle:
    #             random.shuffle(indecies)
    #         shuffled_choices = [choices[i] for i in indecies]

    #         system_message = load_system_message(system_message_keys)

    #         if baseline:
    #             system_message = load_system_message()
    #             system_message_keys = 'baseline'

    #         def callback(high_response):
    #             reasoning, answer_idx, parse_method = Llama2SingleKDMAADM.parse_generated_output(high_response, len(choices))
    #             results.append({
    #                 'response': high_response,
    #                 'reasoning': reasoning,
    #                 'answer_idx': answer_idx,
    #                 'shuffle_indecies': indecies,
    #                 'alignment': system_message_keys,
    #                 'aligned': True,
    #                 'parse_method': parse_method,
    #             })

    #         inputs.append({
    #             'question': question,
    #             'shuffled_choices': shuffled_choices,
    #             'system_message': system_message,
    #             'prefix': prefix,
    #             'callback': callback,
    #         })

    #         if inverse_misaligned:
    #             system_message_keys = {kdma: 'high' if not value > 5 else 'low'
    #                                    for kdma, value in target_kdmas.items()}

    #             indecies = list(range(len(choices)))
    #             if shuffle:
    #                 random.shuffle(indecies)
    #             shuffled_choices = [choices[i] for i in indecies]

    #             def callback(low_response):
    #                 reasoning, answer_idx, parse_method = Llama2SingleKDMAADM.parse_generated_output(low_response, len(choices))
    #                 results.append({
    #                     'response': low_response,
    #                     'reasoning': reasoning,
    #                     'answer_idx': answer_idx,
    #                     'shuffle_indecies': indecies,
    #                     'alignment': system_message_keys,
    #                     'aligned': False,
    #                     'parse_method': parse_method,
    #                 })

    #             inputs.append({
    #                 'question': question,
    #                 'shuffled_choices': shuffled_choices,
    #                 'system_message': load_system_message(system_message_keys),
    #                 'prefix': prefix,
    #                 'callback': callback,
    #             })

    #     for i in range(0, len(inputs), batch_size):
    #         responses = self.answer_multiple_choice_batched(
    #             questions=[sample['question'] for sample in inputs[i:i+batch_size]],
    #             option_lists=[sample['shuffled_choices'] for sample in inputs[i:i+batch_size]],
    #             system_messages=[sample['system_message'] for sample in inputs[i:i+batch_size]],
    #             prefixes = [sample['prefix'] for sample in inputs[i:i+batch_size]]
    #         )

    #         callbacks = [sample['callback'] for sample in inputs[i:i+batch_size]]

    #         for response, callback in zip(responses, callbacks):
    #             callback(response)

    #     return results

    @staticmethod
    def calculate_votes(responses, choices):
        choice_votes = [0] * len(choices)
        for response in responses:
            answer_idx = response['answer_idx']
            if answer_idx is None:
                continue

            try:
                answer_idx = int(answer_idx)
            except ValueError:
                continue

            if answer_idx >= len(choices):
                continue

            if 'shuffle_indecies' in response:
                answer_idx = response['shuffle_indecies'][int(answer_idx)]

            aligned = response['aligned']

            if aligned:
                choice_votes[answer_idx] += 1
            else:
                for i in range(len(choices)):
                    if i != answer_idx:
                        choice_votes[i] += 1/len(choices)
                    else:
                        choice_votes[i] -= 1/len(choices)

        min_score = min(choice_votes) + 1e-6
        choice_votes = [score - min_score for score in choice_votes]
        total = sum(choice_votes)
        choice_votes = [round(score / total, 6) for score in choice_votes]

        return choice_votes


    @staticmethod
    def parse_generated_output(generated_output, n_choices):
        parse_method = 'json'

        # initialize variables
        reasoning = None
        answer_idx = None

        # Remove trailing characters
        output = generated_output.replace('</s>', '')
        end_idx = output.rfind('}')+1
        start_id = output.find('{')
        if end_idx != -1:
            output = output[:end_idx]
        if start_id != -1:
            output = output[start_id:]

        # Replace in-line newlines
        output = re.sub(r'\n', ' ', output)

        # Fix missing commas
        output = re.sub(r'"\s+"', '", "', output)

        # Parse json output
        try:
            parsed = json.loads(output)
            if 'Reasoning' in parsed:
                reasoning = parsed['Reasoning']

            if 'Answer' in parsed:
                try:
                    answer_idx = int(str(parsed['Answer']))
                except ValueError:
                    pass
        except json.JSONDecodeError:
            pass
        

                
        if answer_idx is None:
            parse_method = 'string'
            # If json parsing fails, do string parsing
            start_idx = generated_output.find('"Reasoning":')
            end_idx = generated_output.find('",', start_idx)
            if start_idx != -1 and end_idx != -1:
                reasoning = generated_output[start_idx + len('"Reasoning":'):end_idx]

            search_strings = ['Answer":', 'Answer:', 'Answer\\":', 'answer is', 'index']
            for string in search_strings:
                # try to parse the string "Answer": ... ",
                start_idx = generated_output.lower().rfind(string.lower())
                if start_idx != -1:
                    # find the next numeric character
                    chars = generated_output[start_idx + len(string):]
                    for char in chars:
                        if char.isnumeric():
                            answer_idx = int(char)
                            break

                if answer_idx is not None:
                    break
        
        if reasoning is None:
            reasoning = generated_output
        
        if answer_idx is None or answer_idx >= n_choices:
            raise RuntimeError(f'Failed to parse answer index < {n_choices} from generated output: {generated_output}')

        return reasoning, answer_idx, parse_method
    
    @staticmethod
    def bert_similarity_parse(generated_output, choices):
        print('BERT SIMILARITY PARSE')
        force_choice_func = build_force_choice_func('bert')
        answer_idx, _ = force_choice_func(generated_output, choices)
        print('ANSWER IDX', answer_idx, type(answer_idx))
        return generated_output, answer_idx, 'bert_similarity'

    @staticmethod
    def attempt_generic_parse(generated_output, fields_of_interest):
        # Remove trailing characters
        output = generated_output.replace('</s>', '')
        end_idx = output.rfind('}')+1
        start_id = output.find('{')
        if end_idx != -1:
            output = output[:end_idx]
        if start_id != -1:
            output = output[start_id:]

        # Replace in-line newlines
        output = re.sub(r'\n', ' ', output)

        # Fix missing commas
        output = re.sub(r'"\s+"', '", "', output)

        # Parse json output
        try:
            parsed = json.loads(output)
        except json.JSONDecodeError:
            pass
        else:
            try:
                return {f: parsed[f] for f in fields_of_interest}
            except KeyError:
                pass

        parsed_output = {}
        for field in fields_of_interest:
            parsed_field = None
            if m := re.search(rf'"{field}"\s*:\s*"([^"]*)"', output):  # noqa
                parsed_field = m.group(1)
            elif m := re.search(rf'"{field}"'+'\s*:\s*([^\s,}]*)', output):  # noqa
                parsed_field = m.group(1)
            elif m := re.search(rf'{field}'+'\s*:\s*([^\s,}]*)', output):  # noqa
                parsed_field = m.group(1)

            # Failed to parse every field
            if parsed_field is None:
                return None
            else:
                # Special handling of common "Index" field (should be
                # an integer)
                if field == 'Answer':
                    if m := re.search(r'\d+', parsed_field):  # noqa
                        parsed_field = m.group(0)

                    try:
                        parsed_field = int(parsed_field)
                    except ValueError:
                        # Failed to parse
                        return None

            parsed_output[field] = parsed_field

        return parsed_output

    def correct_json(self, invalid_json, verbose=True):
        # Custom system message for correcting invalid JSON
        system_message = (
            "You are an assistant specialized in correcting malformed JSON strings. "
            "Analyze the provided JSON string and correct any syntactical errors "
            "to make it a valid JSON object. Ensure that your corrections adhere "
            "to proper JSON syntax."
            "Do not provide an explanation or output any text other than the corrected JSON object."
        )

        # Dialog with the system message and the invalid JSON
        dialog = [
            {
                "role": "system",
                "content": system_message
            },
            {
                "role": "user",
                "content": invalid_json
            }
        ]

        # Generate the prompt tokens similarly to the example function
        prompt_tokens = self.chat_prompt_tokens([dialog], return_tensor=False)

        prompt_length = len(prompt_tokens[0])

        prefix_tokens = self.tokenizer.encode('{"Reasoning": "', add_special_tokens=False) # TODO make this connected to the system message
        prompt_tokens[0] += prefix_tokens

        prompt_tokens = torch.tensor(prompt_tokens)
        prompt_tokens = prompt_tokens.to(self.device)

        outputs = self.model.generate(prompt_tokens, max_new_tokens=512)

        corrected_json_str = self.tokenizer.decode(outputs[0][prompt_length:])

        log.debug(corrected_json_str, extra={"highlighter": JSON_HIGHLIGHTER})
        try:
            start_idx = corrected_json_str.find('{')
            end_idx = corrected_json_str.rfind('}')
            corrected_json_str = corrected_json_str[start_idx:end_idx+1]
            corrected_json_obj = json.loads(corrected_json_str)
            return corrected_json_obj
        except Exception as e:
            if verbose:
                log.warning(f'Warning: could not parse corrected JSON from generated output. Error: {str(e)}')
            return None

    def run_aligned_decision_maker_with_voting(
            self, prompt, choices, alignment_target, n_positive_samples=5, n_negative_samples=5, baseline=False, shuffle=False):
        responses, inference_pairs = self.aligned_decision_maker(
            prompt,
            choices,
            alignment_target,
            baseline=baseline,
            n_positive_samples=n_positive_samples,
            n_negative_sampels=n_negative_samples,
            shuffle=shuffle
        )

        try:
            choice_scores = Llama2SingleKDMAADM.calculate_votes(responses, choices)
        except Exception as e:
            log.warning(f"Error calculating votes: {e}")
            choice_scores = [None] * len(choices)

        log.explain("[bold]*CHOICE SCORES*[/bold]",
                    extra={"markup": True})
        log.explain(json.dumps({c: s for c, s in zip(choices, choice_scores)},
                               indent=4),
                    extra={"highlighter": JSON_HIGHLIGHTER})

        results = {
            'prompt': prompt,
            'choice_scores': choice_scores,
            'responses': responses,
        }

        answer_idx = np.argmax(results['choice_scores'])
        reasoning = None

        for r in responses:
            # if r['answer_idx'] is None:
            #     continue

            # if int(r['answer_idx']) >= len(r['shuffle_indecies']):
            #     continue
            
            assert r['answer_idx'] is not None
            assert int(r['answer_idx']) < len(r['shuffle_indecies'])

            if r['shuffle_indecies'][int(r['answer_idx'])] == answer_idx:
                reasoning = r['reasoning']
                break

        return reasoning, answer_idx, responses, inference_pairs


    def __call__(self, sample, target_kdma_values, **kwargs):
        prompt = sample['scenario']
        if sample['state'] is not None:
            prompt += f'\n{sample["state"]}'

        prompt += f'\n{sample["probe"]}'

        choices = sample['choices']
        
        labels = kwargs.get('labels', {})
        
        alignment_target = None
        if target_kdma_values is not None:
            target_kdma = next(iter(next(iter(filter(lambda x: len(x) > 0, labels))))) # get the frist key of the first label that is not empty
            
            for label in labels:
                assert len(label) == 0 or (target_kdma in label and len(label) == 1), f'All labels must have the same KDMA: labels={labels}'
                
            alignment_target = {
                target_kdma: target_kdma_values[target_kdma]
            }

        reasoning, answer_idx, responses, inference_pairs = self.run_aligned_decision_maker_with_voting(
            prompt,
            choices,
            alignment_target,
            n_positive_samples=kwargs.get('n_positive_samples', 5),
            n_negative_samples=kwargs.get('n_negative_samples', 5),
            baseline=kwargs.get('baseline', False),
            shuffle=kwargs.get('shuffle', False)
        )
        
        raw_data = {
            'params': {
                'model': self.hf_model,
                'temperature': self.temperature,
                'n_positive_samples': kwargs.get('n_positive_samples', 5),
                'n_negative_samples': kwargs.get('n_negative_samples', 5),
                'baseline': kwargs.get('baseline', False),
                'shuffle': kwargs.get('shuffle', False),
            },
            'inference_pairs': inference_pairs
        }

        return {
            'choice': int(answer_idx),
            'info': {
                'reasoning': reasoning,
                'responses': responses,
                'raw_data': raw_data,
            }
        }<|MERGE_RESOLUTION|>--- conflicted
+++ resolved
@@ -263,9 +263,9 @@
         if prefix is None:
             prefix = '{"Reasoning": "'
         # prompt_tokens = self.chat_prompt_tokens([dialog], return_tensor=False)
-<<<<<<< HEAD
         try:
             prompt_tokens = [self.tokenizer.apply_chat_template(dialog, tokenize=True)]
+            inference_pair['input'] = self.tokenizer.apply_chat_template(dialog, tokenize=False)
         except TemplateError:
             new_dialog = []
             for message in dialog:
@@ -284,12 +284,7 @@
             dialog = new_dialog
             print('INPUT\n', dialog)
             prompt_tokens = [self.tokenizer.apply_chat_template(dialog, tokenize=True)]
-            
-=======
-        
-        inference_pair['input'] = self.tokenizer.apply_chat_template(dialog, tokenize=False)
-        prompt_tokens = [self.tokenizer.apply_chat_template(dialog, tokenize=True)]
->>>>>>> 922f0790
+            inference_pair['input'] = self.tokenizer.apply_chat_template(dialog, tokenize=False)
 
         prompt_length = len(prompt_tokens[0])
 
@@ -309,13 +304,7 @@
         
         print('INFERENCE PAIR\n', inference_pair)
 
-<<<<<<< HEAD
-        print('OUTPUT\n', generated_output)
-
-        return generated_output
-=======
         return generated_output, inference_pair
->>>>>>> 922f0790
 
     def respond_to_dialogs_batched(self, dialogs, prefixes=None):
         # dialogs = [self.build_multiple_choice_dialog(*args) for args
