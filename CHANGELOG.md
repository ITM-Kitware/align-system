# Changelog

This changelog follows the specifications detailed in: [Keep a Changelog](https://keepachangelog.com/en/1.0.0/).
This project adheres to [Semantic Versioning](https://semver.org/spec/v2.0.0.html), although we have not yet reached a `1.0.0` release.

<<<<<<< HEAD
## UPDATED

### Added

* Added bbn pilot data alignability to Single KDMA ADM
* Added compatability for Single KDMA ADM to work with other language models

### Changed

* Moved all system messages into the same directory
* Made number of positive and negative self-consistency votes configurable
 
=======
## Unreleased

### Fixed

* Fixed issue with configurable KDMA Estimator and Distance functions for Kaleido ADM

>>>>>>> 75fd9bce

## Version 0.2.5

### Added

* Created a multi-comparison-adm

* Created the pulse-tagging-adm

* Added stand-alone llama_index retriever component

* Added retrieval to the llama_2_single_kdma_adm algorithm

### Changed

* Made Llama Index into an ADM that is compatible with the self-evaluation framework by adding a __call__ method


## Version 0.2.4

### Added

* Added Kaleido ADM and dedicated Kaleido CLI script

* Added `partial` option to `format_template` function for partial template completion

* Added `allow_extraneous` option to `format_template` function to ignore extraneous kwargs

### Fixed

* Fixed setting the `loglevel` in CLI scripts


## Version 0.2.3

### Added

* Added --loglevel CLI argument for `run_action_based_chat_baseline.py` script

* Added LanguageModel, ChatLanguageModel classes for ADMs to inherit from

* Added AlignedDecisionMaker interface for ADMs to implement

* Added template system for ADMs to use

* Added evaluation library code to measure ADM performance

* Added ChatKDMAPredictingADM ADM

* Added a few tests for LanguageModel and ChatLanguageModel classes

### Changed

### Fixed

* Fixed issue where TA3 training session flag wasn't being passed to the TA3 API

* Removing training session data info from "action to take" passed to TA3 API


## Version 0.2.2

#### Added

* Added capability to loop over several scenarios in one system run for `run_chat_baseline.py` CLI script

* Added alignment capabilities to `run_chat_baseline.py` CLI script

* Added rich logging capability with the help of the `rich` library

#### Changed


#### Fixed

* Fixed iteration over scenarios / alignment targets with TA1 APIs

* Fixed `--precision` argument in `run_chat_baseline.py` CLI script


## Version 0.2.1

#### Added

* Added aligned decision making capabilities to `llm_chat_baseline.py` algorithm

* Added multiple sampling along with a voting scheme for aligned decision making with the `llm_chat_baseline.py` algorithm

* Added several alignment prompts for MVP2 KDMAs


#### Changed

* Updated action-based chat baseline CLI to use new alignment capabilities

* Changed simple alignment prompt engineering approach to consider a heavy emphasis on a given KDMA when the value is `> 5` (rather than `>= 3`).  This is consistent with how to consider KDMAs with the more sophisticated prompt engineering approach

#### Fixed


## Version 0.2.0

#### Added

* Added llama 2 chat action-based ADM (via new CLI script `run_action_based_chat_baseline`)

* Added llama-index falcon action-based ADM (via new CLI script `run_action_based_align_system`)

* Added support for CACI's new action-based TA3 interface; along with new action-based template CLI script

* Added support for new probe types "PatientOrdering", "SelectTag", and "SelectTreatment"

#### Changed

* Environment now expects Python version >=3.9 (rather than exactly 3.8)

* Deprecated support for old TA3 interface (code not fully removed yet)

* Updated several depedency versions

* Changed BERT implementation to `bert_score` package

#### Fixed


## Version 0.1.1

#### Added

* Added support for Soartech's TA1 web API

* Added support for ADEPT's TA1 web API

* Added Abstract Base Classes for interfaces to help distinguish between the TA3 and TA1 interfaces (which produce alignment scores)

#### Changed

#### Fixed


## Version 0.1.0


#### Added

* Now using poetry to manage dependencies and added `pyproject.toml` and `poetry.lock` in support of this

* Added example template CLI script for custom system interface development along with associated documentation


#### Changed

* Collapsed main CLI scripts into a single script `run_align_system`

* Re-arranged codebase to be pip installable

* Factored out interfaces, for TA3 and local files, into re-usable components

#### Fixed


## Version 0.0.2


#### Added

* Added new heuristic similarity measure and top-level CLI option (`--similarity-measure`) for selecting which similarity measure to use

* Added `--session-type` option to TA3 interface script (`baseline_system.py`)

* Added CPU inference support for llama index algorithm component

* Added support for probes embedded in scenario files for local file interface script (`baseline_system_local_files.py`)

#### Changed

#### Fixed


## Version 0.0.1

* Initial release for MVP demonstration<|MERGE_RESOLUTION|>--- conflicted
+++ resolved
@@ -3,8 +3,7 @@
 This changelog follows the specifications detailed in: [Keep a Changelog](https://keepachangelog.com/en/1.0.0/).
 This project adheres to [Semantic Versioning](https://semver.org/spec/v2.0.0.html), although we have not yet reached a `1.0.0` release.
 
-<<<<<<< HEAD
-## UPDATED
+## Unreleased
 
 ### Added
 
@@ -15,15 +14,11 @@
 
 * Moved all system messages into the same directory
 * Made number of positive and negative self-consistency votes configurable
- 
-=======
-## Unreleased
 
 ### Fixed
 
 * Fixed issue with configurable KDMA Estimator and Distance functions for Kaleido ADM
 
->>>>>>> 75fd9bce
 
 ## Version 0.2.5
 
